--- conflicted
+++ resolved
@@ -25,13 +25,8 @@
 import {getHotkeys} from "../input/hotkeys";
 import {ServerStateHandler} from "../../state/server_state";
 import {
-<<<<<<< HEAD
-    clearStorage,
+    clearStorage, DismissedNotificationsHandler,
     LocalStorageHandler, NotebookListPrefsHandler, NotebookScrollLocationsHandler, OpenNotebooksHandler,
-=======
-    clearStorage, DismissedNotificationsHandler,
-    LocalStorageHandler, NotebookScrollLocationsHandler, OpenNotebooksHandler,
->>>>>>> 2c49f7a5
     RecentNotebooksHandler,
     UserPreferencesHandler, ViewPrefsHandler
 } from "../../state/preferences";
