--- conflicted
+++ resolved
@@ -392,17 +392,11 @@
     }
 
     protected onSelected() {
-<<<<<<< HEAD
         this.addCellClass("active");
-        if (document.activeElement instanceof HTMLElement) document.activeElement.blur()
-        this.el?.focus()
-=======
-        this.el?.classList.add("active");
         if (document.activeElement instanceof HTMLElement && !this.el.contains(document.activeElement)){
             document.activeElement.blur()
             this.el?.focus()
         }
->>>>>>> 96ec8e13
         this.scroll()
         if (!document.location.hash.includes(this.cellId)) {
             this.setUrl();
