--- conflicted
+++ resolved
@@ -226,6 +226,11 @@
     constructor(readonly dispatcher: ServerMessageDispatcher) {
         super();
 
+        // Create a searchModal and hide it immediately - this variable enables us to save results even on modal close
+        const searchModal = new SearchModal(dispatcher);
+        searchModal.show();
+        searchModal.hide();
+
         this.header = h2(['ui-panel-header', 'notebooks-list-header'], [
             'Notebooks',
             span(['left-buttons'], [
@@ -234,13 +239,8 @@
             span(['right-buttons'], [
                 iconButton(['create-notebook'], 'Create new notebook', 'plus-circle', 'New').click(evt => {
                     evt.stopPropagation();
-<<<<<<< HEAD
-                    dispatcher.createNotebook();
-                })
-=======
                     dispatcher.createNotebook()
                 }),
->>>>>>> b8e3f563
             ])
         ]);
 
