--- conflicted
+++ resolved
@@ -201,19 +201,12 @@
         val disabled = obj("cell.metadata.run_control.frozen").flatMap(_.asBoolean).getOrElse(false)
         val hideSource = obj("jupyter.source_hidden").flatMap(_.asBoolean).getOrElse(false)
         val hideOutput = obj("jupyter.outputs_hidden").flatMap(_.asBoolean).getOrElse(false)
-<<<<<<< HEAD
         val splitDisplay = obj("cell.metadata.split_display").flatMap(_.asBoolean).getOrElse(false)
-        val executionInfo = obj("cell.metadata.exec_info").flatMap(_.as[ExecutionInfo].right.toOption)
-        val comments = obj("cell.comments").flatMap(_.as[ShortMap[CommentID, Comment]].right.toOption).getOrElse(ShortMap(Map.empty[CommentID, Comment])) // TODO: should we verify identity?
-
-        (CellMetadata(disabled, hideSource, hideOutput, splitDisplay, executionInfo), comments)
-=======
         val wrapOutput = obj("cell.metadata.wrap_output").flatMap(_.asBoolean).getOrElse(false)
         val executionInfo = obj("cell.metadata.exec_info").flatMap(_.as[ExecutionInfo].right.toOption)
         val comments = obj("cell.comments").flatMap(_.as[ShortMap[CommentID, Comment]].right.toOption).getOrElse(ShortMap(Map.empty[CommentID, Comment])) // TODO: should we verify identity?
 
-        (CellMetadata(disabled, hideSource, hideOutput, wrapOutput, executionInfo), comments)
->>>>>>> 6d0a9c4c
+        (CellMetadata(disabled, hideSource, hideOutput, splitDisplay, wrapOutput, executionInfo), comments)
     }.getOrElse((CellMetadata(), ShortMap(Map.empty[CommentID, Comment])))
 
     NotebookCell(index, language, Rope(cell.source.mkString), ShortList(cell.outputs.getOrElse(Nil).map(JupyterOutput.toResult(index))), meta, comments)
@@ -229,23 +222,15 @@
     }
 
     val meta = cell.metadata match {
-<<<<<<< HEAD
-      case CellMetadata(disableRun, hideSource, hideOutput, splitDisplay, executionInfo) =>
-=======
-      case CellMetadata(disableRun, hideSource, hideOutput, wrapOutput, executionInfo) =>
->>>>>>> 6d0a9c4c
+      case CellMetadata(disableRun, hideSource, hideOutput, splitDisplay, wrapOutput, executionInfo) =>
         val runControl = if (disableRun) List("cell.metadata.run_control.frozen" -> Json.fromBoolean(disableRun)) else Nil
         val source = if (hideSource) List("jupyter.source_hidden" -> Json.fromBoolean(hideSource)) else Nil
         val output = if (hideOutput) List("jupyter.outputs_hidden" -> Json.fromBoolean(hideOutput)) else Nil
         val execInfo =  if (executionInfo.isDefined) List("cell.metadata.exec_info" -> executionInfo.asJson, "language" -> cell.language.toString.asJson) else Nil
         val comments = if (cell.comments.nonEmpty) List("cell.comments" -> cell.comments.asJson) else Nil
-<<<<<<< HEAD
         val split = if (cell.metadata.splitDisplay) List("cell.metadata.split_display" -> Json.fromBoolean(splitDisplay)) else Nil
-        val metadata = runControl ++ source ++ output ++ execInfo ++ comments ++ split
-=======
         val wrapped = if (cell.metadata.wrapOutput) List("cell.metadata.wrap_output" -> Json.fromBoolean(wrapOutput)) else Nil
-        val metadata = runControl ++ source ++ output ++ execInfo ++ comments ++ wrapped
->>>>>>> 6d0a9c4c
+        val metadata = runControl ++ source ++ output ++ execInfo ++ comments ++ split ++ wrapped
         if (metadata.nonEmpty) Option(JsonObject.fromMap(metadata.toMap)) else None
     }
 
